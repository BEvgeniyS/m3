// Copyright (c) 2018 Uber Technologies, Inc.
//
// Permission is hereby granted, free of charge, to any person obtaining a copy
// of this software and associated documentation files (the "Software"), to deal
// in the Software without restriction, including without limitation the rights
// to use, copy, modify, merge, publish, distribute, sublicense, and/or sell
// copies of the Software, and to permit persons to whom the Software is
// furnished to do so, subject to the following conditions:
//
// The above copyright notice and this permission notice shall be included in
// all copies or substantial portions of the Software.
//
// THE SOFTWARE IS PROVIDED "AS IS", WITHOUT WARRANTY OF ANY KIND, EXPRESS OR
// IMPLIED, INCLUDING BUT NOT LIMITED TO THE WARRANTIES OF MERCHANTABILITY,
// FITNESS FOR A PARTICULAR PURPOSE AND NONINFRINGEMENT. IN NO EVENT SHALL THE
// AUTHORS OR COPYRIGHT HOLDERS BE LIABLE FOR ANY CLAIM, DAMAGES OR OTHER
// LIABILITY, WHETHER IN AN ACTION OF CONTRACT, TORT OR OTHERWISE, ARISING FROM,
// OUT OF OR IN CONNECTION WITH THE SOFTWARE OR THE USE OR OTHER DEALINGS IN
// THE SOFTWARE.

package m3db

import (
	"github.com/m3db/m3/src/dbnode/encoding"
	"github.com/m3db/m3/src/query/block"
)

type encodedBlockUnconsolidated struct {
	// There is slightly different execution for the last block in the series
	lastBlock            bool
	meta                 block.Metadata
	consolidation        consolidationSettings
	seriesMetas          []block.SeriesMeta
	seriesBlockIterators []encoding.SeriesIterator
	options              Options
}

func (b *encodedBlockUnconsolidated) Consolidate() (block.Block, error) {
	return &encodedBlock{
		lastBlock:            b.lastBlock,
		meta:                 b.meta,
		consolidation:        b.consolidation,
		seriesMetas:          b.seriesMetas,
		seriesBlockIterators: b.seriesBlockIterators,
		options:              b.options,
	}, nil
}

func (b *encodedBlockUnconsolidated) Close() error {
	for _, bl := range b.seriesBlockIterators {
		bl.Close()
	}

	return nil
<<<<<<< HEAD
=======
}

func (b *encodedBlockUnconsolidated) Meta() block.Metadata {
	return b.meta
}

func (b *encodedBlockUnconsolidated) WithMetadata(
	meta block.Metadata,
	seriesMetas []block.SeriesMeta,
) (block.UnconsolidatedBlock, error) {
	return &encodedBlockUnconsolidated{
		lastBlock:            b.lastBlock,
		consolidation:        b.consolidation,
		seriesBlockIterators: b.seriesBlockIterators,
		meta:                 meta,
		seriesMetas:          seriesMetas,
		options:              b.options,
	}, nil
>>>>>>> 81b34bdd
}<|MERGE_RESOLUTION|>--- conflicted
+++ resolved
@@ -52,25 +52,8 @@
 	}
 
 	return nil
-<<<<<<< HEAD
-=======
 }
 
 func (b *encodedBlockUnconsolidated) Meta() block.Metadata {
 	return b.meta
-}
-
-func (b *encodedBlockUnconsolidated) WithMetadata(
-	meta block.Metadata,
-	seriesMetas []block.SeriesMeta,
-) (block.UnconsolidatedBlock, error) {
-	return &encodedBlockUnconsolidated{
-		lastBlock:            b.lastBlock,
-		consolidation:        b.consolidation,
-		seriesBlockIterators: b.seriesBlockIterators,
-		meta:                 meta,
-		seriesMetas:          seriesMetas,
-		options:              b.options,
-	}, nil
->>>>>>> 81b34bdd
 }